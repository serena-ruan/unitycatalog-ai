--- conflicted
+++ resolved
@@ -432,11 +432,7 @@
     sql_body = generate_sql_function_body(multiple_return_func, "test_catalog", "test_schema", True)
 
     expected_sql = """
-<<<<<<< HEAD
 CREATE OR REPLACE FUNCTION test_catalog.test_schema.multiple_return_func(a LONG COMMENT 'Parameter a')
-=======
-CREATE OR REPLACE FUNCTION test_catalog.test_schema.multiple_return_func(a INTEGER COMMENT 'An integer')
->>>>>>> 0c3f091e
 RETURNS STRING
 LANGUAGE PYTHON
 COMMENT 'A function with multiple return paths.'
